--- conflicted
+++ resolved
@@ -31,11 +31,7 @@
 
     def __init__(
         self,
-<<<<<<< HEAD
         func: Callable[..., Any] | None = None,
-=======
-        func: Union[Callable[..., Any], None] = None,
->>>>>>> 5699b531
         /,
         *,
         options: EnforceOptions = DEFAULT_ENFORCE_OPTIONS,
@@ -51,15 +47,9 @@
         self._implementations: list[
             tuple[
                 inspect.Signature,
-<<<<<<< HEAD
                 dict[str, Callable[[Any], bool]],
                 Callable[..., Any],
                 dict[str, Any],
-=======
-                Dict[str, Callable[[Any], bool]],
-                Callable[..., Any],
-                Dict[str, Any],
->>>>>>> 5699b531
             ]
         ] = []
         self.options = options
@@ -68,13 +58,8 @@
             self.overload(func)
             functools.update_wrapper(self, func)
 
-<<<<<<< HEAD
     def overload(self, func: Callable[..., Any], /) -> Multimethod:
         """Register a new function overload to this Multimethod.
-=======
-    def overload(self, func: Callable[..., Any], /) -> multimethod:
-        """Register a new function overload to this multimethod.
->>>>>>> 5699b531
 
         Args:
             func (Callable[..., Any]): The function to register.
@@ -99,7 +84,6 @@
         self._implementations.append((sig, validators, func, norm_annotation))
         return self
 
-<<<<<<< HEAD
     def __call__(self, *args: Any, **kwargs: Any) -> Any:
         """Call this Multimethod with the given argument overload.
 
@@ -110,10 +94,6 @@
             Any: The return value matching the overload and arguments called.
         """
         matches: list[tuple[int, Callable[..., Any]]] = []
-=======
-    def __call__(self, *args: Any, **kwargs: Any):
-        matches: List[Tuple[int, Callable[..., Any]]] = []
->>>>>>> 5699b531
 
         for sig, validators, func, norm_annotation in self._implementations:
             try:
@@ -164,7 +144,6 @@
 
 def runtime_overload(
     func: Callable[..., Any], /, *, options: EnforceOptions = DEFAULT_ENFORCE_OPTIONS
-<<<<<<< HEAD
 ) -> Multimethod:
     """Turn a function into a Multimethod, allowing for runtime overloads.
 
@@ -172,40 +151,6 @@
         func (Callable[..., Any]): The function to turn into a Multimethod.
         options (EnforceOptions, optional): Type enforcement options.
             Defaults to DEFAULT_ENFORCE_OPTIONS.
-=======
-) -> multimethod:
-    # pylint:disable=line-too-long
-    """Turn a function into a multimethod, allowing for runtime overloads.
-
-    Parameters
-    ----------
-    func : Callable
-        The function to turn into a multimethod
-    options : EnforceOptions, optional
-        Type enforcement options, by default DEFAULT_ENFORCE_OPTIONS
-
-    Example
-    -------
-    >>> from ironclad import runtime_overload
-    >>>
-    >>> @runtime_overload
-    ... def func(s: str) -> bool:
-    ...     return True
-    ...
-    >>> @func.overload
-    ... def _(x: int, y: int) -> bool:
-    ...     return False
-    ...
-    >>> func("hi")
-    True
-    >>> func(1, 2)
-    False
-    >>> func(1, "hi")
-    Traceback (most recent call last):
-      ...
-    TypeError: No overload of func() matches (int, str). Candidates: func((s: str)) | func((x: int, y: int))
-    """
->>>>>>> 5699b531
 
     """
     return Multimethod(func, options=options)